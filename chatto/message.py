# Copyright (c) 2021-2022, Ethan Henderson
# All rights reserved.
#
# Redistribution and use in source and binary forms, with or without
# modification, are permitted provided that the following conditions are met:
#
# 1. Redistributions of source code must retain the above copyright notice, this
#    list of conditions and the following disclaimer.
#
# 2. Redistributions in binary form must reproduce the above copyright notice,
#    this list of conditions and the following disclaimer in the documentation
#    and/or other materials provided with the distribution.
#
# 3. Neither the name of the copyright holder nor the names of its
#    contributors may be used to endorse or promote products derived from
#    this software without specific prior written permission.
#
# THIS SOFTWARE IS PROVIDED BY THE COPYRIGHT HOLDERS AND CONTRIBUTORS "AS IS"
# AND ANY EXPRESS OR IMPLIED WARRANTIES, INCLUDING, BUT NOT LIMITED TO, THE
# IMPLIED WARRANTIES OF MERCHANTABILITY AND FITNESS FOR A PARTICULAR PURPOSE ARE
# DISCLAIMED. IN NO EVENT SHALL THE COPYRIGHT HOLDER OR CONTRIBUTORS BE LIABLE
# FOR ANY DIRECT, INDIRECT, INCIDENTAL, SPECIAL, EXEMPLARY, OR CONSEQUENTIAL
# DAMAGES (INCLUDING, BUT NOT LIMITED TO, PROCUREMENT OF SUBSTITUTE GOODS OR
# SERVICES; LOSS OF USE, DATA, OR PROFITS; OR BUSINESS INTERRUPTION) HOWEVER
# CAUSED AND ON ANY THEORY OF LIABILITY, WHETHER IN CONTRACT, STRICT LIABILITY,
# OR TORT (INCLUDING NEGLIGENCE OR OTHERWISE) ARISING IN ANY WAY OUT OF THE USE
# OF THIS SOFTWARE, EVEN IF ADVISED OF THE POSSIBILITY OF SUCH DAMAGE.

from __future__ import annotations

import datetime as dt
import enum
import typing as t
from dataclasses import dataclass

from dateutil.parser import parse as parse_ts

from chatto.channel import Channel
from chatto.stream import Stream


class MessageType(enum.Enum):
    CHAT_ENDED_EVENT = "chatEndedEvent"
    MESSAGE_DELETED_EVENT = "messageDeletedEvent"
    NEW_SPONSOR_EVENT = "newSponsorEvent"
    SPONSOR_ONLY_MODE_ENDED_EVENT = "sponsorOnlyModeEndedEvent"
    SPONSOR_ONLY_MODE_STARTED_EVENT = "sponsorOnlyModeStartedEvent"
    MEMBER_MILESTONE_CHAT_EVENT = "memberMilestoneChatEvent"
    SUPER_CHAT_EVENT = "superChatEvent"
    SUPER_STICKER_EVENT = "superStickerEvent"
    TEXT_MESSAGE_EVENT = "textMessageEvent"
    TOMBSTONE = "tombstone"
    USER_BANNED_EVENT = "userBannedEvent"


@dataclass(eq=True, frozen=True)
class Message:
    """A dataclass representing a message. All class variables are also
    parameters that should be passed into the constructor."""

    id: str
<<<<<<< HEAD
    """The message's ID."""

    type: str
    """The message's type."""

=======
    type: MessageType
>>>>>>> 3019fc48
    stream: Stream
    """The stream instance the """

    channel: Channel
    """The channel in which the message was sent."""

    published_at: dt.datetime
    """The date and time the message was published at."""

    content: str
    """The content of the message."""

    @classmethod
    def from_youtube(cls, resource: dict[str, t.Any], stream: Stream) -> Message:
        """Create a `Message` object from a liveChatMessage resource
        from the YouTube Live Streaming API.

        ## Arguments
        * `resource` -
            The liveChatMessage resource.
        * `stream` -
            The `Stream` instance of the stream the bot is currently
            connected to.

        ## Returns
        * `Message`:
            The newly created message object.
        """
        snippet = resource["snippet"]
        return cls(
<<<<<<< HEAD
            id=resource["id"],
            type=snippet["type"],
=======
            id=item["id"],
            type=MessageType(snippet["type"]),
>>>>>>> 3019fc48
            stream=stream,
            channel=Channel.from_author(resource["authorDetails"]),
            published_at=parse_ts(snippet["publishedAt"]),
            content=snippet["displayMessage"],
        )<|MERGE_RESOLUTION|>--- conflicted
+++ resolved
@@ -59,15 +59,11 @@
     parameters that should be passed into the constructor."""
 
     id: str
-<<<<<<< HEAD
     """The message's ID."""
 
-    type: str
+    type: MessageType
     """The message's type."""
 
-=======
-    type: MessageType
->>>>>>> 3019fc48
     stream: Stream
     """The stream instance the """
 
@@ -98,13 +94,8 @@
         """
         snippet = resource["snippet"]
         return cls(
-<<<<<<< HEAD
             id=resource["id"],
-            type=snippet["type"],
-=======
-            id=item["id"],
             type=MessageType(snippet["type"]),
->>>>>>> 3019fc48
             stream=stream,
             channel=Channel.from_author(resource["authorDetails"]),
             published_at=parse_ts(snippet["publishedAt"]),
